--- conflicted
+++ resolved
@@ -4,28 +4,6 @@
   images: {
     unoptimized: true,
   },
-<<<<<<< HEAD
-  webpack: (config, { isServer }) => {
-    if (!isServer) {
-      config.resolve.fallback = {
-        ...config.resolve.fallback,
-        fs: false,
-        net: false,
-        tls: false,
-        dns: false,
-        child_process: false,
-        'timers/promises': false,
-        crypto: false,
-        stream: false,
-        buffer: false
-      }
-    }
-    return config
-  },
-  // Add env variables that should be available at build time
-  env: {
-    MONGODB_URI: process.env.MONGODB_URI
-=======
   trailingSlash: true,
   distDir: 'out',
   // Add custom 404 page
@@ -37,7 +15,6 @@
         permanent: false,
       },
     ];
->>>>>>> 8c6605a4
   }
 }
 
