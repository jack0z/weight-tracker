--- conflicted
+++ resolved
@@ -16,18 +16,6 @@
     "@radix-ui/react-slot": "^1.0.2",
     "apexcharts": "^4.7.0",
     "autoprefixer": "^10.4.16",
-<<<<<<< HEAD
-    "class-variance-authority": "^0.7.0",
-    "clsx": "^2.0.0",
-    "daisyui": "^4.4.19",
-    "date-fns": "^2.30.0",
-    "dotenv": "^16.5.0",
-    "lucide-react": "^0.298.0",
-    "mongodb": "^6.16.0",
-    "mongoose": "^8.0.0",
-    "@netlify/plugin-nextjs": "^4.41.3",
-    "next": "^14.0.4",
-=======
     "chart.js": "^4.4.9",
     "class-variance-authority": "^0.7.0",
     "clsx": "^2.0.0",
@@ -38,7 +26,6 @@
     "mongodb": "^6.0.0",
     "mongoose": "^8.0.0",
     "next": "14.0.4",
->>>>>>> 8c6605a4
     "papaparse": "^5.5.2",
     "postcss": "^8.4.32",
     "react": "^18.2.0",
@@ -52,10 +39,6 @@
     "tailwindcss-animate": "^1.0.7"
   },
   "devDependencies": {
-<<<<<<< HEAD
-    "cross-env": "^7.0.3",
-=======
->>>>>>> 8c6605a4
     "eslint": "^8.55.0",
     "eslint-config-next": "^14.0.4"
   }
