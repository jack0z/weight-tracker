// share.js - Sharing functionality for weight tracker

/**
<<<<<<< HEAD
 * Check if IndexedDB is supported by the browser
 * @returns {boolean} - Whether IndexedDB is supported
 */
function isIndexedDBSupported() {
  return typeof window !== 'undefined' && window.indexedDB !== undefined && window.indexedDB !== null;
}

/**
 * Generate a unique ID for the share link
 * @param {string} username - The username of the current user
 * @returns {string} - A unique share ID
 */
function generateShareId(username) {
  return `${username}_${Date.now().toString(36)}`;
}

/**
 * Create a package of data to be shared
 * @param {Array} entries - Weight entries to share
 * @param {string|number} startWeight - Starting weight
 * @param {string|number} goalWeight - Goal weight
 * @param {string|number} height - User height
 * @param {string} theme - Current theme
 * @param {string} username - Current username
 * @returns {Object} - The data package to share
 */
function createSharePackage(entries, startWeight, goalWeight, height, theme, username) {
  return {
    entries,
    startWeight,
    goalWeight,
    height,
    theme,
    sharedBy: username,
    sharedAt: new Date().toISOString(),
    expiresAt: new Date(Date.now() + 30 * 24 * 60 * 60 * 1000).toISOString() // Expires in 30 days
  };
}

/**
=======
>>>>>>> 8c6605a4
 * Generate a shareable link
 * @param {string} username - Current username
 * @param {Array} entries - Weight entries to share
 * @param {string|number} startWeight - Starting weight
 * @param {string|number} goalWeight - Goal weight
 * @param {string|number} height - User height
 * @param {string} theme - Current theme
 * @returns {Object} - Result object with success status, message, and shareLink if successful
 */
export async function generateShareLink(username, entries, startWeight, goalWeight, height, theme) {
  try {
    const response = await fetch('/.netlify/functions/share-create', {
      method: 'POST',
      headers: { 'Content-Type': 'application/json' },
      body: JSON.stringify({
        username,
        entries,
        startWeight,
        goalWeight,
        height,
        theme
      })
    });

    const result = await response.json();
    return result;
  } catch (error) {
    console.error('Error generating share link:', error);
    return {
      success: false,
      message: 'Failed to generate share link'
    };
  }
}

/**
 * Load shared view data
 * @param {string} shareId - The share ID from the URL
 * @returns {Object} - Result with success status, message, and data if successful
 */
export async function loadSharedView(shareId) {
  try {
    const response = await fetch(`/.netlify/functions/share-load?shareId=${shareId}`);
    if (!response.ok) {
      const error = await response.json();
      throw new Error(error.message || 'Failed to load shared data');
    }
    return await response.json();
  } catch (error) {
    console.error('Error loading shared view:', error);
    return {
      success: false,
      message: error.message || 'Failed to load shared data'
    };
  }
}<|MERGE_RESOLUTION|>--- conflicted
+++ resolved
@@ -1,49 +1,6 @@
 // share.js - Sharing functionality for weight tracker
 
 /**
-<<<<<<< HEAD
- * Check if IndexedDB is supported by the browser
- * @returns {boolean} - Whether IndexedDB is supported
- */
-function isIndexedDBSupported() {
-  return typeof window !== 'undefined' && window.indexedDB !== undefined && window.indexedDB !== null;
-}
-
-/**
- * Generate a unique ID for the share link
- * @param {string} username - The username of the current user
- * @returns {string} - A unique share ID
- */
-function generateShareId(username) {
-  return `${username}_${Date.now().toString(36)}`;
-}
-
-/**
- * Create a package of data to be shared
- * @param {Array} entries - Weight entries to share
- * @param {string|number} startWeight - Starting weight
- * @param {string|number} goalWeight - Goal weight
- * @param {string|number} height - User height
- * @param {string} theme - Current theme
- * @param {string} username - Current username
- * @returns {Object} - The data package to share
- */
-function createSharePackage(entries, startWeight, goalWeight, height, theme, username) {
-  return {
-    entries,
-    startWeight,
-    goalWeight,
-    height,
-    theme,
-    sharedBy: username,
-    sharedAt: new Date().toISOString(),
-    expiresAt: new Date(Date.now() + 30 * 24 * 60 * 60 * 1000).toISOString() // Expires in 30 days
-  };
-}
-
-/**
-=======
->>>>>>> 8c6605a4
  * Generate a shareable link
  * @param {string} username - Current username
  * @param {Array} entries - Weight entries to share
