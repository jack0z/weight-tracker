--- conflicted
+++ resolved
@@ -5,21 +5,13 @@
 import { ObjectId } from 'mongodb';
 
 /**
-<<<<<<< HEAD
- * Checks if user is already logged in based on session
-=======
  * Checks if user is already logged in based on sessionStorage
->>>>>>> 8c6605a4
  * @returns {Object|null} User information if logged in, null otherwise
  */
 export async function checkExistingLogin() {
   if (typeof window === 'undefined') return null;
   
-<<<<<<< HEAD
-  const savedUser = sessionStorage.getItem("current-user");
-=======
   const savedUser = sessionStorage.getItem("current-user"); // Changed from localStorage
->>>>>>> 8c6605a4
   if (savedUser) {
     return { username: savedUser };
   }
@@ -28,79 +20,13 @@
 }
 
 /**
-<<<<<<< HEAD
- * Handles user login/registration
-=======
  * Handles user login or registration
->>>>>>> 8c6605a4
  * @param {string} username - The username to log in with
  * @param {string} password - The password to authenticate with
  * @param {boolean} registering - Whether the user is in registration mode
  * @returns {Object} Results of the login or registration attempt
  */
 export async function handleLogin(username, password, registering) {
-<<<<<<< HEAD
-  if (!username || !password) {
-    toast.error("Please enter username and password");
-    return { success: false, message: "Missing credentials" };
-  }
-
-  try {
-    const db = await connectToDatabase();
-    const users = db.collection('users');
-
-    // Check if user exists
-    const existingUser = await users.findOne({ username });
-
-    if (existingUser) {
-      if (registering) {
-        toast.error("Username already exists");
-        return { success: false, message: "Username taken" };
-      }
-
-      // Verify password (in production, use proper password hashing)
-      if (password === existingUser.password) {
-        sessionStorage.setItem("current-user", username);
-        toast.success(`Welcome back, ${username}!`);
-        return { 
-          success: true, 
-          message: "Login successful", 
-          user: { username } 
-        };
-      } else {
-        toast.error("Incorrect password");
-        return { success: false, message: "Incorrect password" };
-      }
-    } else if (registering) {
-      // Create new user
-      const result = await users.insertOne({
-        username,
-        password, // In production, hash the password
-        created: new Date(),
-        settings: {},
-        entries: []
-      });
-
-      sessionStorage.setItem("current-user", username);
-      toast.success(`Account created! Welcome, ${username}!`);
-      return { 
-        success: true, 
-        message: "Registration successful", 
-        user: { username } 
-      };
-    } else {
-      toast.error("User not found. Register a new account?");
-      return { 
-        success: false, 
-        message: "User not found", 
-        shouldRegister: true 
-      };
-    }
-  } catch (error) {
-    console.error("Database error:", error);
-    toast.error("Error connecting to database");
-    return { success: false, message: "Database error" };
-=======
   console.log('Login attempt:', { username });
   
   try {
@@ -162,7 +88,6 @@
     console.error("Error during logout:", error);
     toast.error("Error logging out");
     return false;
->>>>>>> 8c6605a4
   }
 }
 
@@ -265,8 +190,6 @@
     console.error("Error during logout:", error);
     return false;
   }
-<<<<<<< HEAD
-=======
 }
 
 /**
@@ -295,5 +218,4 @@
     console.error('Registration error:', error);
     throw error;
   }
->>>>>>> 8c6605a4
 }